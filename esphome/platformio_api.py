--- conflicted
+++ resolved
@@ -7,11 +7,7 @@
 import subprocess
 
 from esphome.core import CORE
-<<<<<<< HEAD
-from esphome.py_compat import IS_PY2
-=======
 from esphome.py_compat import decode_text
->>>>>>> 5f535e97
 from esphome.util import run_external_command, run_external_process
 
 _LOGGER = logging.getLogger(__name__)
@@ -22,16 +18,8 @@
     # removed/added. This might have unintended consequences, but this improves compile
     # times greatly when adding/removing components and a simple clean build solves
     # all issues
-<<<<<<< HEAD
-    # pylint: disable=no-member,no-name-in-module
-    from platformio.commands import run
-    from platformio import util
-    from platformio.util import get_project_dir
-    from os.path import join, isdir, getmtime, isfile
-=======
     from platformio.commands.run import helpers, command
     from os.path import join, isdir, getmtime
->>>>>>> 5f535e97
     from os import makedirs
 
     def patched_clean_build_dir(build_dir, *args):
@@ -81,24 +69,11 @@
     os.environ["PLATFORMIO_LIBDEPS_DIR"] = os.path.abspath(CORE.relative_piolibdeps_path())
     cmd = ['platformio'] + list(args)
 
-<<<<<<< HEAD
-    if os.environ.get('ESPHOME_USE_SUBPROCESS') is None:
-        import platformio.__main__
-        try:
-            if IS_PY2:
-                patch_structhash()
-        except Exception:  # pylint: disable=broad-except
-            # Ignore when patch fails
-            pass
-        return run_external_command(platformio.__main__.main,
-                                    *cmd, **kwargs)
-=======
     if not CORE.verbose:
         kwargs['filter_lines'] = FILTER_PLATFORMIO_LINES
 
     if os.environ.get('ESPHOME_USE_SUBPROCESS') is not None:
         return run_external_process(*cmd, **kwargs)
->>>>>>> 5f535e97
 
     import platformio.__main__
     patch_structhash()
