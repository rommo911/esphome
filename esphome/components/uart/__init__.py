--- conflicted
+++ resolved
@@ -26,10 +26,7 @@
     CONF_DELIMITER,
     CONF_DUMMY_RECEIVER,
     CONF_DUMMY_RECEIVER_ID,
-<<<<<<< HEAD
-=======
     CONF_LAMBDA,
->>>>>>> 9ca4e8f3
 )
 from esphome.core import CORE
 
@@ -113,9 +110,6 @@
     "BOTH": UARTDirection.UART_DIRECTION_BOTH,
 }
 
-<<<<<<< HEAD
-AFTER_DEFAULTS = {CONF_BYTES: 256, CONF_TIMEOUT: "100ms"}
-=======
 # The reason for having CONF_BYTES at 150 by default:
 #
 # The log message buffer size is 512 bytes by default. About 35 bytes are
@@ -136,7 +130,6 @@
         value = {}
     return DEBUG_SCHEMA(value)
 
->>>>>>> 9ca4e8f3
 
 DEBUG_SCHEMA = cv.Schema(
     {
@@ -155,13 +148,9 @@
                 cv.Optional(CONF_DELIMITER): cv.templatable(validate_raw_data),
             }
         ),
-<<<<<<< HEAD
-        cv.Required(CONF_SEQUENCE): automation.validate_automation(),
-=======
         cv.Optional(
             CONF_SEQUENCE, default=DEFAULT_SEQUENCE
         ): automation.validate_automation(),
->>>>>>> 9ca4e8f3
         cv.Optional(CONF_DUMMY_RECEIVER, default=False): cv.boolean,
         cv.GenerateID(CONF_DUMMY_RECEIVER_ID): cv.declare_id(UARTDummyReceiver),
     }
@@ -183,11 +172,7 @@
             cv.Optional(CONF_INVERT): cv.invalid(
                 "This option has been removed. Please instead use invert in the tx/rx pin schemas."
             ),
-<<<<<<< HEAD
-            cv.Optional(CONF_DEBUG): DEBUG_SCHEMA,
-=======
             cv.Optional(CONF_DEBUG): maybe_empty_debug,
->>>>>>> 9ca4e8f3
         }
     ).extend(cv.COMPONENT_SCHEMA),
     cv.has_at_least_one_key(CONF_TX_PIN, CONF_RX_PIN),
