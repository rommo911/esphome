--- conflicted
+++ resolved
@@ -39,10 +39,6 @@
            this->start_address, this->register_count, value, original_value);
 
   // Create and send the write command
-<<<<<<< HEAD
-  // Create and send the write command
-=======
->>>>>>> ee58ad1a
   ModbusCommandItem write_cmd;
   if (this->register_count == 1 && !this->use_write_multiple_) {
     write_cmd = ModbusCommandItem::create_write_single_command(parent_, this->start_address + this->offset, data[0]);
