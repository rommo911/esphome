#pragma once
#include "esphome/core/defines.h"

// Helper file to include all socket-related system headers (or use our own
// definitions where system ones don't exist)

#ifdef USE_SOCKET_IMPL_LWIP_TCP

#define LWIP_INTERNAL
#include "lwip/inet.h"
#include <cerrno>
#include <cstdint>
#include <sys/types.h>

/* Address families.  */
#define AF_UNSPEC 0
#define AF_INET 2
#define AF_INET6 10
#define PF_INET AF_INET
#define PF_INET6 AF_INET6
#define PF_UNSPEC AF_UNSPEC
#define IPPROTO_IP 0
#define IPPROTO_TCP 6
#define IPPROTO_IPV6 41
#define IPPROTO_ICMPV6 58

#define TCP_NODELAY 0x01

#define F_GETFL 3
#define F_SETFL 4
#define O_NONBLOCK 1

#define SHUT_RD 0
#define SHUT_WR 1
#define SHUT_RDWR 2

/* Socket protocol types (TCP/UDP/RAW) */
#define SOCK_STREAM 1
#define SOCK_DGRAM 2
#define SOCK_RAW 3

#define SO_REUSEADDR 0x0004 /* Allow local address reuse */
#define SO_KEEPALIVE 0x0008 /* keep connections alive */
#define SO_BROADCAST 0x0020 /* permit to send and to receive broadcast messages (see IP_SOF_BROADCAST option) */

#define SOL_SOCKET 0xfff /* options for socket level */

using sa_family_t = uint8_t;
using in_port_t = uint16_t;

// NOLINTNEXTLINE(readability-identifier-naming)
struct sockaddr_in {
  uint8_t sin_len;
  sa_family_t sin_family;
  in_port_t sin_port;
  struct in_addr sin_addr;
#define SIN_ZERO_LEN 8
  char sin_zero[SIN_ZERO_LEN];
};

// NOLINTNEXTLINE(readability-identifier-naming)
struct sockaddr_in6 {
  uint8_t sin6_len;          /* length of this structure    */
  sa_family_t sin6_family;   /* AF_INET6                    */
  in_port_t sin6_port;       /* Transport layer port #      */
  uint32_t sin6_flowinfo;    /* IPv6 flow information       */
  struct in6_addr sin6_addr; /* IPv6 address                */
  uint32_t sin6_scope_id;    /* Set of interfaces for scope */
};

// NOLINTNEXTLINE(readability-identifier-naming)
struct sockaddr {
  uint8_t sa_len;
  sa_family_t sa_family;
  char sa_data[14];
};

// NOLINTNEXTLINE(readability-identifier-naming)
struct sockaddr_storage {
  uint8_t s2_len;
  sa_family_t ss_family;
  char s2_data1[2];
  uint32_t s2_data2[3];
  uint32_t s2_data3[3];
};
using socklen_t = uint32_t;

<<<<<<< HEAD
=======
// NOLINTNEXTLINE(readability-identifier-naming)
>>>>>>> 3dee0578
struct iovec {
  void *iov_base;
  size_t iov_len;
};

<<<<<<< HEAD
#ifdef ARDUINO_ARCH_ESP8266
=======
#ifdef USE_ESP8266
>>>>>>> 3dee0578
// arduino-esp8266 declares a global vars called INADDR_NONE/ANY which are invalid with the define
#ifdef INADDR_ANY
#undef INADDR_ANY
#endif
#ifdef INADDR_NONE
#undef INADDR_NONE
#endif

#define ESPHOME_INADDR_ANY ((uint32_t) 0x00000000UL)
#define ESPHOME_INADDR_NONE ((uint32_t) 0xFFFFFFFFUL)
#else  // !USE_ESP8266
#define ESPHOME_INADDR_ANY INADDR_ANY
#define ESPHOME_INADDR_NONE INADDR_NONE
#endif

#endif  // USE_SOCKET_IMPL_LWIP_TCP

#ifdef USE_SOCKET_IMPL_BSD_SOCKETS

#include <cstdint>
#include <fcntl.h>
#include <sys/ioctl.h>
<<<<<<< HEAD
=======
#include <sys/socket.h>
#include <sys/types.h>
>>>>>>> 3dee0578
#include <sys/uio.h>
#include <unistd.h>

#ifdef USE_ARDUINO
// arduino-esp32 declares a global var called INADDR_NONE which is replaced
// by the define
#ifdef INADDR_NONE
#undef INADDR_NONE
#endif
// not defined for ESP32
using socklen_t = uint32_t;

#define ESPHOME_INADDR_ANY ((uint32_t) 0x00000000UL)
#define ESPHOME_INADDR_NONE ((uint32_t) 0xFFFFFFFFUL)
#else  // !USE_ESP32
#define ESPHOME_INADDR_ANY INADDR_ANY
#define ESPHOME_INADDR_NONE INADDR_NONE
#endif

#endif  // USE_SOCKET_IMPL_BSD_SOCKETS<|MERGE_RESOLUTION|>--- conflicted
+++ resolved
@@ -85,20 +85,13 @@
 };
 using socklen_t = uint32_t;
 
-<<<<<<< HEAD
-=======
 // NOLINTNEXTLINE(readability-identifier-naming)
->>>>>>> 3dee0578
 struct iovec {
   void *iov_base;
   size_t iov_len;
 };
 
-<<<<<<< HEAD
-#ifdef ARDUINO_ARCH_ESP8266
-=======
 #ifdef USE_ESP8266
->>>>>>> 3dee0578
 // arduino-esp8266 declares a global vars called INADDR_NONE/ANY which are invalid with the define
 #ifdef INADDR_ANY
 #undef INADDR_ANY
@@ -121,11 +114,8 @@
 #include <cstdint>
 #include <fcntl.h>
 #include <sys/ioctl.h>
-<<<<<<< HEAD
-=======
 #include <sys/socket.h>
 #include <sys/types.h>
->>>>>>> 3dee0578
 #include <sys/uio.h>
 #include <unistd.h>
 
