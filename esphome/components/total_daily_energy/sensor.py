import esphome.codegen as cg
import esphome.config_validation as cv
from esphome.components import sensor, time
from esphome.const import (
    CONF_ID,
    CONF_TIME_ID,
    DEVICE_CLASS_ENERGY,
<<<<<<< HEAD
    ICON_EMPTY,
    LAST_RESET_TYPE_AUTO,
    STATE_CLASS_MEASUREMENT,
    UNIT_EMPTY,
=======
    LAST_RESET_TYPE_AUTO,
    STATE_CLASS_MEASUREMENT,
>>>>>>> 5edebaf4
)

DEPENDENCIES = ["time"]

CONF_POWER_ID = "power_id"
CONF_MIN_SAVE_INTERVAL = "min_save_interval"
total_daily_energy_ns = cg.esphome_ns.namespace("total_daily_energy")
TotalDailyEnergy = total_daily_energy_ns.class_(
    "TotalDailyEnergy", sensor.Sensor, cg.Component
)

CONFIG_SCHEMA = (
    sensor.sensor_schema(
<<<<<<< HEAD
        UNIT_EMPTY,
        ICON_EMPTY,
        0,
        DEVICE_CLASS_ENERGY,
        STATE_CLASS_MEASUREMENT,
        LAST_RESET_TYPE_AUTO,
=======
        accuracy_decimals=0,
        device_class=DEVICE_CLASS_ENERGY,
        state_class=STATE_CLASS_MEASUREMENT,
        last_reset_type=LAST_RESET_TYPE_AUTO,
>>>>>>> 5edebaf4
    )
    .extend(
        {
            cv.GenerateID(): cv.declare_id(TotalDailyEnergy),
            cv.GenerateID(CONF_TIME_ID): cv.use_id(time.RealTimeClock),
            cv.Required(CONF_POWER_ID): cv.use_id(sensor.Sensor),
<<<<<<< HEAD
=======
            cv.Optional(
                CONF_MIN_SAVE_INTERVAL, default="0s"
            ): cv.positive_time_period_milliseconds,
>>>>>>> 5edebaf4
        }
    )
    .extend(cv.COMPONENT_SCHEMA)
)


async def to_code(config):
    var = cg.new_Pvariable(config[CONF_ID])

    await cg.register_component(var, config)
    await sensor.register_sensor(var, config)

    sens = await cg.get_variable(config[CONF_POWER_ID])
    cg.add(var.set_parent(sens))
    time_ = await cg.get_variable(config[CONF_TIME_ID])
    cg.add(var.set_time(time_))
    cg.add(var.set_min_save_interval(config[CONF_MIN_SAVE_INTERVAL]))<|MERGE_RESOLUTION|>--- conflicted
+++ resolved
@@ -5,15 +5,8 @@
     CONF_ID,
     CONF_TIME_ID,
     DEVICE_CLASS_ENERGY,
-<<<<<<< HEAD
-    ICON_EMPTY,
     LAST_RESET_TYPE_AUTO,
     STATE_CLASS_MEASUREMENT,
-    UNIT_EMPTY,
-=======
-    LAST_RESET_TYPE_AUTO,
-    STATE_CLASS_MEASUREMENT,
->>>>>>> 5edebaf4
 )
 
 DEPENDENCIES = ["time"]
@@ -27,31 +20,19 @@
 
 CONFIG_SCHEMA = (
     sensor.sensor_schema(
-<<<<<<< HEAD
-        UNIT_EMPTY,
-        ICON_EMPTY,
-        0,
-        DEVICE_CLASS_ENERGY,
-        STATE_CLASS_MEASUREMENT,
-        LAST_RESET_TYPE_AUTO,
-=======
         accuracy_decimals=0,
         device_class=DEVICE_CLASS_ENERGY,
         state_class=STATE_CLASS_MEASUREMENT,
         last_reset_type=LAST_RESET_TYPE_AUTO,
->>>>>>> 5edebaf4
     )
     .extend(
         {
             cv.GenerateID(): cv.declare_id(TotalDailyEnergy),
             cv.GenerateID(CONF_TIME_ID): cv.use_id(time.RealTimeClock),
             cv.Required(CONF_POWER_ID): cv.use_id(sensor.Sensor),
-<<<<<<< HEAD
-=======
             cv.Optional(
                 CONF_MIN_SAVE_INTERVAL, default="0s"
             ): cv.positive_time_period_milliseconds,
->>>>>>> 5edebaf4
         }
     )
     .extend(cv.COMPONENT_SCHEMA)
