--- conflicted
+++ resolved
@@ -20,115 +20,15 @@
 namespace aht10 {
 
 static const char *const TAG = "aht10";
-<<<<<<< HEAD
-static const uint8_t AHTXX_INIT_CTRL_NOP = 0x00;  // safety margin, normally 3 attempts are enough: 3*30=90ms
-static const uint8_t AHT10_CALIBRATE_CMD = {0xE1};
-static const uint8_t AHT10_MEASURE_CMD_1 = 0xAC;
-
-static const uint8_t AHT10_MEASURE_CMD[] = {0x33, AHTXX_INIT_CTRL_NOP};
-static const uint8_t AHT10_DEFAULT_DELAY = 15;          // ms, for calibration and temperature measurement
-static const uint8_t AHT10_HUMIDITY_DELAY = 30;        // ms
-static const uint8_t AHT10_ATTEMPTS = 3;               // safety margin, normally 3 attempts are enough: 3*30=90ms
-static const uint8_t AHTXX_SOFT_RESET_REG[] = {0xBA};  // safety margin, normally 3 attempts are enough: 3*30=90ms
-static const uint8_t AHTXX_SOFT_RESET_REG2 = 0xBA;  // safety margin, normally 3 attempts are enough: 3*30=90ms
-
-#define AHT1X_INIT_CTRL_NORMAL_MODE 0x00  // normal mode on/off       bit[6:5], for AHT1x only
-#define AHT1X_INIT_CTRL_CYCLE_MODE 0x20   // cycle mode on/off        bit[6:5], for AHT1x only
-#define AHT1X_INIT_CTRL_CMD_MODE 0x40     // command mode  on/off     bit[6:5], for AHT1x only
-#define AHTXX_INIT_CTRL_CAL_ON 0x08       // calibration coeff on/off bit[3]
-#define AHTXX_INIT (AHTXX_INIT_CTRL_CAL_ON | AHT1X_INIT_CTRL_NORMAL_MODE)
-static const uint8_t AHT2X_INIT_REG_ADD = 0xBE ;
-
-static const uint8_t AHT2X_INIT_REG[] = { AHTXX_INIT, AHTXX_INIT_CTRL_NOP};
-=======
 static const uint8_t AHT10_INITIALIZE_CMD[] = {0xE1, 0x08, 0x00};
 static const uint8_t AHT20_INITIALIZE_CMD[] = {0xBE, 0x08, 0x00};
 static const uint8_t AHT10_MEASURE_CMD[] = {0xAC, 0x33, 0x00};
 static const uint8_t AHT10_SOFTRESET_CMD[] = {0xBA};
->>>>>>> 39c00195
 
 static const uint8_t AHT10_DEFAULT_DELAY = 5;     // ms, for initialization and temperature measurement
 static const uint8_t AHT10_READ_DELAY = 80;       // ms, time to wait for conversion result
 static const uint8_t AHT10_SOFTRESET_DELAY = 30;  // ms
 
-<<<<<<< HEAD
-   if (!this->write_command(AHTXX_SOFT_RESET_REG2)) {
-      ESP_LOGE(TAG, "Communication with AHT10 AHTXX_SOFT_RESET_REG  failed!");
-    //this->mark_failed();
-    //return;
-  }
-  else 
-  {
-    ESP_LOGI(TAG, "Communication with AHT10 AHTXX_SOFT_RESET_REG  SUCCESS!");
-  }
-  delay(AHT10_DEFAULT_DELAY);
-
-  //if (!this->write_bytes(0, AHTXX_SOFT_RESET_REG, sizeof(AHTXX_SOFT_RESET_REG))) {
-    //ESP_LOGE(TAG, "Communication with AHT10 AHTXX_SOFT_RESET_REG failed!");
-    // this->mark_failed();
-    // return;
-  //}
-
-  if (!this->write_bytes(AHT2X_INIT_REG_ADD, AHT2X_INIT_REG, sizeof(AHT2X_INIT_REG))) {
-    ESP_LOGE(TAG, "Communication with AHT10 AHT2X_INIT_REG failed!");
-    // this->mark_failed();
-    // return;
-  }
-  delay(AHT10_DEFAULT_DELAY);
-
-  /*if (!this->write_bytes(0, AHT10_CALIBRATE_CMD, sizeof(AHT10_CALIBRATE_CMD))) {
-    ESP_LOGE(TAG, "Communication with AHT10 AHT10_CALIBRATE_CMD failed!");
-    // this->mark_failed();
-    // return;
-  }*/
-
-  if (!this->write_command(AHT10_CALIBRATE_CMD)) {
-      ESP_LOGE(TAG, "Communication with AHT10 AHT10_CALIBRATE_CMD  failed!");
-    //this->mark_failed();
-    //return;
-  }
-  else 
-  {
-    ESP_LOGI(TAG, "Communication with AHT10 AHT10_CALIBRATE_CMD  SUCCESS!");
-  }
-  delay(AHT10_DEFAULT_DELAY);
-
-  uint8_t data = 0;
-  if (this->write(&data, 1) != i2c::ERROR_OK) {
-    ESP_LOGE(TAG, "Communication with AHT10 write failed!");
-    // this->mark_failed();
-    // return;
-  }
-  delay(AHT10_DEFAULT_DELAY);
-  if (this->read(&data, 1) != i2c::ERROR_OK) {
-    ESP_LOGE(TAG, "Communication with AHT10 read failed!");
-    // this->mark_failed();
-    // return;
-  }
-  if (this->read(&data, 1) != i2c::ERROR_OK) {
-    ESP_LOGE(TAG, "Communication with AHT10  read failed!");
-    // this->mark_failed();
-    // return;
-  }
-  if ((data & 0x68) != 0x08) {  // Bit[6:5] = 0b00, NORMAL mode and Bit[3] = 0b1, CALIBRATED
-    ESP_LOGE(TAG, "AHT10 Bit[6:5] = 0b00, NORMAL mode and Bit[3] = 0b1, CALIBRATED  // calibration failed!");
-    // this->mark_failed();
-    return;
-  }
-  setupDone = true;
-  ESP_LOGI(TAG, "AHT10 calibrated");
-}
-
-void AHT10Component::update() {
-  if (setupDone == false) {
-    this->setup();
-  }
-
-  if (!this->write_bytes(AHT10_MEASURE_CMD_1, AHT10_MEASURE_CMD, sizeof(AHT10_MEASURE_CMD))) {
-    ESP_LOGE(TAG, "Communication with AHT10 update write_bytes AHT10_MEASURE_CMD failed test!");
-    // this->status_set_warning();
-    setupDone = false;
-=======
 static const uint8_t AHT10_ATTEMPTS = 3;  // safety margin, normally 3 attempts are enough: 3*30=90ms
 static const uint8_t AHT10_INIT_ATTEMPTS = 10;
 
@@ -185,7 +85,6 @@
   if (this->read_count_ == AHT10_ATTEMPTS) {
     this->read_count_ = 0;
     this->status_set_error("Measurements reading timed-out!");
->>>>>>> 39c00195
     return;
   }
   this->read_count_++;
@@ -203,23 +102,6 @@
     return;
   }
 
-<<<<<<< HEAD
-    if ((data[0] & 0x80) == 0x80) {  // Bit[7] = 0b1, device is busy
-      ESP_LOGD(TAG, "AHT10 is busy, waiting...");
-    } else if (data[1] == 0x0 && data[2] == 0x0 && (data[3] >> 4) == 0x0) {
-      // Unrealistic humidity (0x0)
-      if (this->humidity_sensor_ == nullptr) {
-        ESP_LOGVV(TAG, "ATH10 Unrealistic humidity (0x0), but humidity is not required");
-        break;
-      } else {
-        ESP_LOGD(TAG, "ATH10 Unrealistic humidity (0x0), retrying...");
-        if (!this->write_bytes(AHT10_MEASURE_CMD_1, AHT10_MEASURE_CMD, sizeof(AHT10_MEASURE_CMD))) {
-          ESP_LOGE(TAG, "Communication with AHT10 failed!");
-          this->status_set_warning();
-          return;
-        }
-      }
-=======
   if ((data[0] & 0x80) == 0x80) {  // Bit[7] = 0b1, device is busy
     ESP_LOGD(TAG, "AHT10 is busy, waiting...");
     this->restart_read_();
@@ -229,7 +111,6 @@
     // Unrealistic humidity (0x0)
     if (this->humidity_sensor_ == nullptr) {
       ESP_LOGV(TAG, "ATH10 Unrealistic humidity (0x0), but humidity is not required");
->>>>>>> 39c00195
     } else {
       ESP_LOGD(TAG, "ATH10 Unrealistic humidity (0x0), retrying...");
       if (this->write(AHT10_MEASURE_CMD, sizeof(AHT10_MEASURE_CMD)) != i2c::ERROR_OK) {
