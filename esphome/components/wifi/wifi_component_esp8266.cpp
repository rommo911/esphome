--- conflicted
+++ resolved
@@ -315,14 +315,6 @@
 }
 
 void WiFiComponent::wifi_event_callback(System_Event_t *event) {
-<<<<<<< HEAD
-  // TODO: this callback is called while in cont context, so delay will fail
-  // We need to defer the log messages until we're out of this context
-  // only affects verbose log level
-  // reproducible by enabling verbose log level and letting the ESP disconnect and
-  // then reconnect to WiFi.
-=======
->>>>>>> 5f535e97
   switch (event->event) {
     case EVENT_STAMODE_CONNECTED: {
       auto it = event->event_info.connected;
