--- conflicted
+++ resolved
@@ -1,10 +1,6 @@
 """Constants used by esphome."""
 
-<<<<<<< HEAD
-__version__ = "2023.3.2"
-=======
 __version__ = "2023.4.0b4"
->>>>>>> 47c4ff15
 
 ALLOWED_NAME_CHARS = "abcdefghijklmnopqrstuvwxyz0123456789-_"
 
